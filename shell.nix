--- conflicted
+++ resolved
@@ -1,39 +1,4 @@
 let
-<<<<<<< HEAD
-
-  inherit (nixpkgs) pkgs;
-
-  f = { mkDerivation, base, exceptions, hashable, lib
-      , list-transformer, microlens-platform, mtl, prettyprinter
-      , profunctors, safe-exceptions, tasty, tasty-discover
-      , tasty-expected-failure, tasty-hunit, text
-      , transformers, unordered-containers
-      }:
-      mkDerivation {
-        pname = "HasCal";
-        version = "1.0.0";
-        src = ./.;
-        libraryHaskellDepends = [
-          base exceptions hashable list-transformer microlens-platform mtl
-          prettyprinter profunctors safe-exceptions text transformers
-          unordered-containers
-        ];
-        testHaskellDepends = [
-          base tasty tasty-discover tasty-expected-failure tasty-hunit
-        ];
-        testToolDepends = [ tasty-discover ];
-        description = "Haskell embedding of PlusCal";
-        license = lib.licenses.bsd3;
-      };
-
-  haskellPackages = if compiler == "default"
-                       then pkgs.haskellPackages
-                       else pkgs.haskell.packages.${compiler};
-
-  variant = if doBenchmark then pkgs.haskell.lib.doBenchmark else pkgs.lib.id;
-
-  drv = variant (haskellPackages.callPackage f {});
-=======
   nixpkgs = builtins.fetchTarball {
     url    = "https://github.com/NixOS/nixpkgs/archive/faad370edcb37162401be50d45526f52bb16a713.tar.gz";
     sha256 = "1d82d4vh0layf6n925j0h2nym16jbvcvps3l5m8ln9hxn0m6gadn";
@@ -51,7 +16,6 @@
   };
 
   pkgs = import nixpkgs { config = { }; overlays = [ overlay ]; };
->>>>>>> fc68a2a7
 
 in
   pkgs.haskellPackages.HasCal.env